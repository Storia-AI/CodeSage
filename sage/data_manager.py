--- conflicted
+++ resolved
@@ -207,21 +207,7 @@
                 for path in tqdm(excluded_file_paths):
                     f.write(path + "\n")
 
-<<<<<<< HEAD
             for file_path in tqdm(included_file_paths):
-=======
-            for file_path in included_file_paths:
-                relative_file_path = file_path[len(self.local_dir) + 1 :]
-                metadata = {
-                    "file_path": relative_file_path,
-                    "url": self.url_for_file(relative_file_path),
-                }
-
-                if not get_content:
-                    yield metadata
-                    continue
-
->>>>>>> 060733c6
                 with open(file_path, "r") as f:
                     try:
                         contents = f.read()
